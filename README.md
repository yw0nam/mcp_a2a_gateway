--- conflicted
+++ resolved
@@ -244,11 +244,8 @@
 
 ### Community & Distribution
 
-<<<<<<< HEAD
+
 -   [O] **Easy Installation**: Add support for `npx`
-=======
--   [ ] **Easy Installation**: Add support for [smithery](https://smithery.ai/)
->>>>>>> e1ce84cc
 -   [ ] **Docker Support**: Provide a Docker Compose setup for easy deployment.
 -   [ ] **Better Documentation**: Create a dedicated documentation site or expand the Wiki.
 
